<?xml version="1.0" encoding="UTF-8"?>
<ui version="4.0">
 <class>Intro</class>
 <widget class="QDialog" name="Intro">
  <property name="geometry">
   <rect>
    <x>0</x>
    <y>0</y>
    <width>730</width>
<<<<<<< HEAD
    <height>600</height>
=======
    <height>450</height>
>>>>>>> 2c3fa6ee
   </rect>
  </property>
  <property name="windowTitle">
   <string>Welcome</string>
  </property>
<<<<<<< HEAD
  <layout class="QVBoxLayout" name="verticalLayout">
   <item>
    <widget class="QLabel" name="label_2">
     <property name="styleSheet">
      <string notr="true">QLabel { font-style:italic; }</string>
     </property>
     <property name="text">
      <string>Welcome to Bitcredit Core.</string>
     </property>
     <property name="wordWrap">
      <bool>true</bool>
     </property>
    </widget>
   </item>
   <item>
    <spacer name="verticalSpacer_4">
     <property name="orientation">
      <enum>Qt::Vertical</enum>
     </property>
     <property name="sizeType">
      <enum>QSizePolicy::Minimum</enum>
     </property>
     <property name="sizeHint" stdset="0">
      <size>
       <width>20</width>
       <height>15</height>
      </size>
     </property>
    </spacer>
   </item>
   <item>
    <widget class="QLabel" name="label_4">
     <property name="text">
      <string>As this is the first time the program is launched, you can choose where Bitcredit Core will store its data.</string>
     </property>
     <property name="wordWrap">
      <bool>true</bool>
     </property>
    </widget>
   </item>
   <item>
    <widget class="QLabel" name="sizeWarningLabel">
     <property name="text">
      <string>Bitcredit Core will download and store a copy of the Bitcredit block chain. At least %1GB of data will be stored in this directory, and it will grow over time. The wallet will also be stored in this directory.</string>
     </property>
     <property name="wordWrap">
      <bool>true</bool>
     </property>
    </widget>
   </item>
   <item>
    <widget class="QRadioButton" name="dataDirDefault">
     <property name="text">
      <string>Use the default data directory</string>
     </property>
    </widget>
   </item>
   <item>
    <widget class="QRadioButton" name="dataDirCustom">
     <property name="text">
      <string>Use a custom data directory:</string>
     </property>
    </widget>
   </item>
   <item>
    <layout class="QHBoxLayout" name="horizontalLayout">
     <property name="spacing">
      <number>0</number>
     </property>
     <property name="sizeConstraint">
      <enum>QLayout::SetDefaultConstraint</enum>
     </property>
     <item>
      <spacer name="horizontalSpacer">
       <property name="orientation">
        <enum>Qt::Horizontal</enum>
       </property>
       <property name="sizeType">
        <enum>QSizePolicy::Fixed</enum>
       </property>
       <property name="sizeHint" stdset="0">
        <size>
         <width>60</width>
         <height>20</height>
        </size>
       </property>
      </spacer>
     </item>
     <item>
      <layout class="QVBoxLayout" name="verticalLayout_2">
       <property name="sizeConstraint">
        <enum>QLayout::SetDefaultConstraint</enum>
       </property>
       <item>
        <layout class="QHBoxLayout" name="horizontalLayout_2">
         <item>
          <widget class="QLineEdit" name="dataDirectory"/>
         </item>
         <item>
          <widget class="QPushButton" name="ellipsisButton">
           <property name="sizePolicy">
            <sizepolicy hsizetype="Minimum" vsizetype="Fixed">
             <horstretch>0</horstretch>
             <verstretch>0</verstretch>
            </sizepolicy>
           </property>
           <property name="maximumSize">
            <size>
             <width>30</width>
             <height>16777215</height>
            </size>
           </property>
           <property name="text">
            <string notr="true">…</string>
           </property>
           <property name="autoDefault">
            <bool>false</bool>
           </property>
          </widget>
         </item>
        </layout>
       </item>
       <item>
        <spacer name="verticalSpacer_3">
         <property name="orientation">
          <enum>Qt::Vertical</enum>
         </property>
         <property name="sizeType">
          <enum>QSizePolicy::Fixed</enum>
         </property>
         <property name="sizeHint" stdset="0">
          <size>
           <width>20</width>
           <height>5</height>
          </size>
         </property>
        </spacer>
       </item>
       <item>
        <widget class="QLabel" name="freeSpace">
         <property name="sizePolicy">
          <sizepolicy hsizetype="Preferred" vsizetype="Expanding">
           <horstretch>1</horstretch>
           <verstretch>0</verstretch>
          </sizepolicy>
         </property>
         <property name="text">
          <string/>
         </property>
         <property name="wordWrap">
          <bool>true</bool>
         </property>
        </widget>
       </item>
       <item>
        <spacer name="verticalSpacer_2">
         <property name="orientation">
          <enum>Qt::Vertical</enum>
         </property>
         <property name="sizeType">
          <enum>QSizePolicy::Fixed</enum>
         </property>
         <property name="sizeHint" stdset="0">
          <size>
           <width>20</width>
           <height>5</height>
          </size>
         </property>
        </spacer>
       </item>
       <item>
        <widget class="QLabel" name="errorMessage">
         <property name="sizePolicy">
          <sizepolicy hsizetype="Preferred" vsizetype="Expanding">
           <horstretch>0</horstretch>
           <verstretch>0</verstretch>
          </sizepolicy>
         </property>
         <property name="textFormat">
          <enum>Qt::RichText</enum>
         </property>
         <property name="wordWrap">
          <bool>true</bool>
         </property>
        </widget>
       </item>
      </layout>
     </item>
    </layout>
   </item>
   <item>
    <widget class="QFrame" name="frame">
     <property name="minimumSize">
      <size>
       <width>0</width>
       <height>150</height>
      </size>
     </property>
     <property name="frameShape">
      <enum>QFrame::StyledPanel</enum>
     </property>
     <property name="frameShadow">
      <enum>QFrame::Raised</enum>
     </property>
     <widget class="QLabel" name="label">
      <property name="geometry">
       <rect>
        <x>0</x>
        <y>10</y>
        <width>261</width>
        <height>113</height>
       </rect>
      </property>
      <property name="maximumSize">
       <size>
        <width>400</width>
        <height>16777215</height>
       </size>
      </property>
      <property name="text">
       <string>If you are new to Bitcredit, or just want some assistance, you can click on the About Bitcredit button in the wallet &lt;br&gt;to view tutorials and find help:</string>
      </property>
      <property name="alignment">
       <set>Qt::AlignRight|Qt::AlignTrailing|Qt::AlignVCenter</set>
      </property>
      <property name="wordWrap">
       <bool>true</bool>
      </property>
     </widget>
     <widget class="QLabel" name="label_3">
      <property name="geometry">
       <rect>
        <x>290</x>
        <y>5</y>
        <width>413</width>
        <height>128</height>
       </rect>
      </property>
      <property name="sizePolicy">
       <sizepolicy hsizetype="Fixed" vsizetype="Preferred">
        <horstretch>0</horstretch>
        <verstretch>0</verstretch>
       </sizepolicy>
      </property>
      <property name="text">
       <string/>
      </property>
      <property name="pixmap">
       <pixmap>../res/images/intro.png</pixmap>
      </property>
      <property name="scaledContents">
       <bool>true</bool>
      </property>
     </widget>
    </widget>
   </item>
   <item>
    <layout class="QHBoxLayout" name="horizontalLayout_6"/>
   </item>
   <item>
    <widget class="QDialogButtonBox" name="buttonBox">
     <property name="orientation">
      <enum>Qt::Horizontal</enum>
     </property>
     <property name="standardButtons">
      <set>QDialogButtonBox::Cancel|QDialogButtonBox::Ok</set>
     </property>
    </widget>
   </item>
  </layout>
=======
  <widget class="QLabel" name="label_2">
   <property name="geometry">
    <rect>
     <x>9</x>
     <y>9</y>
     <width>712</width>
     <height>17</height>
    </rect>
   </property>
   <property name="styleSheet">
    <string notr="true">QLabel { font-style:italic; }</string>
   </property>
   <property name="text">
    <string>Welcome to Bitcredit Core.</string>
   </property>
   <property name="wordWrap">
    <bool>true</bool>
   </property>
  </widget>
  <widget class="QLabel" name="label_4">
   <property name="geometry">
    <rect>
     <x>9</x>
     <y>32</y>
     <width>712</width>
     <height>17</height>
    </rect>
   </property>
   <property name="text">
    <string>As this is the first time the program is launched, you can choose where Bitcredit Core will store its data.</string>
   </property>
   <property name="wordWrap">
    <bool>true</bool>
   </property>
  </widget>
  <widget class="QLabel" name="sizeWarningLabel">
   <property name="geometry">
    <rect>
     <x>9</x>
     <y>55</y>
     <width>712</width>
     <height>33</height>
    </rect>
   </property>
   <property name="text">
    <string>Bitcredit Core will download and store a copy of the Bitcredit block chain. At least %1GB of data will be stored in this directory, and it will grow over time. The wallet will also be stored in this directory.</string>
   </property>
   <property name="wordWrap">
    <bool>true</bool>
   </property>
  </widget>
  <widget class="QRadioButton" name="dataDirDefault">
   <property name="geometry">
    <rect>
     <x>9</x>
     <y>94</y>
     <width>209</width>
     <height>22</height>
    </rect>
   </property>
   <property name="text">
    <string>Use the default data directory</string>
   </property>
  </widget>
  <widget class="QRadioButton" name="dataDirCustom">
   <property name="geometry">
    <rect>
     <x>9</x>
     <y>122</y>
     <width>201</width>
     <height>22</height>
    </rect>
   </property>
   <property name="text">
    <string>Use a custom data directory:</string>
   </property>
  </widget>
  <widget class="QFrame" name="frame">
   <property name="geometry">
    <rect>
     <x>10</x>
     <y>250</y>
     <width>712</width>
     <height>148</height>
    </rect>
   </property>
   <property name="minimumSize">
    <size>
     <width>0</width>
     <height>148</height>
    </size>
   </property>
   <property name="frameShape">
    <enum>QFrame::StyledPanel</enum>
   </property>
   <property name="frameShadow">
    <enum>QFrame::Raised</enum>
   </property>
   <widget class="QLabel" name="label">
    <property name="geometry">
     <rect>
      <x>10</x>
      <y>10</y>
      <width>261</width>
      <height>113</height>
     </rect>
    </property>
    <property name="maximumSize">
     <size>
      <width>400</width>
      <height>16777215</height>
     </size>
    </property>
    <property name="text">
     <string>&lt;html&gt;&lt;head/&gt;&lt;body&gt;&lt;p&gt;If you are new to Bitcredit, or just want some assistance, you can click on the About Bitcredit button in the wallet to view tutorials and find help:&lt;/p&gt;&lt;/body&gt;&lt;/html&gt;</string>
    </property>
    <property name="alignment">
     <set>Qt::AlignCenter</set>
    </property>
    <property name="wordWrap">
     <bool>true</bool>
    </property>
   </widget>
   <widget class="QLabel" name="label_3">
    <property name="geometry">
     <rect>
      <x>290</x>
      <y>10</y>
      <width>413</width>
      <height>128</height>
     </rect>
    </property>
    <property name="sizePolicy">
     <sizepolicy hsizetype="Fixed" vsizetype="Preferred">
      <horstretch>0</horstretch>
      <verstretch>0</verstretch>
     </sizepolicy>
    </property>
    <property name="text">
     <string/>
    </property>
    <property name="pixmap">
     <pixmap resource="../bitcredit.qrc">:/images/intro</pixmap>
    </property>
    <property name="scaledContents">
     <bool>true</bool>
    </property>
   </widget>
  </widget>
  <widget class="QDialogButtonBox" name="buttonBox">
   <property name="geometry">
    <rect>
     <x>540</x>
     <y>412</y>
     <width>176</width>
     <height>27</height>
    </rect>
   </property>
   <property name="orientation">
    <enum>Qt::Horizontal</enum>
   </property>
   <property name="standardButtons">
    <set>QDialogButtonBox::Cancel|QDialogButtonBox::Ok</set>
   </property>
  </widget>
  <widget class="QLabel" name="freeSpace">
   <property name="geometry">
    <rect>
     <x>20</x>
     <y>190</y>
     <width>351</width>
     <height>16</height>
    </rect>
   </property>
   <property name="sizePolicy">
    <sizepolicy hsizetype="Preferred" vsizetype="Expanding">
     <horstretch>1</horstretch>
     <verstretch>0</verstretch>
    </sizepolicy>
   </property>
   <property name="maximumSize">
    <size>
     <width>16777215</width>
     <height>50</height>
    </size>
   </property>
   <property name="text">
    <string/>
   </property>
   <property name="wordWrap">
    <bool>true</bool>
   </property>
  </widget>
  <widget class="QLabel" name="errorMessage">
   <property name="geometry">
    <rect>
     <x>20</x>
     <y>220</y>
     <width>381</width>
     <height>16</height>
    </rect>
   </property>
   <property name="sizePolicy">
    <sizepolicy hsizetype="Preferred" vsizetype="Expanding">
     <horstretch>0</horstretch>
     <verstretch>0</verstretch>
    </sizepolicy>
   </property>
   <property name="maximumSize">
    <size>
     <width>16777215</width>
     <height>50</height>
    </size>
   </property>
   <property name="textFormat">
    <enum>Qt::RichText</enum>
   </property>
   <property name="wordWrap">
    <bool>true</bool>
   </property>
  </widget>
  <widget class="QLineEdit" name="dataDirectory">
   <property name="geometry">
    <rect>
     <x>10</x>
     <y>150</y>
     <width>381</width>
     <height>27</height>
    </rect>
   </property>
  </widget>
  <widget class="QPushButton" name="ellipsisButton">
   <property name="geometry">
    <rect>
     <x>400</x>
     <y>150</y>
     <width>30</width>
     <height>27</height>
    </rect>
   </property>
   <property name="sizePolicy">
    <sizepolicy hsizetype="Minimum" vsizetype="Fixed">
     <horstretch>0</horstretch>
     <verstretch>0</verstretch>
    </sizepolicy>
   </property>
   <property name="maximumSize">
    <size>
     <width>30</width>
     <height>16777215</height>
    </size>
   </property>
   <property name="text">
    <string notr="true">…</string>
   </property>
   <property name="autoDefault">
    <bool>false</bool>
   </property>
  </widget>
>>>>>>> 2c3fa6ee
 </widget>
 <resources>
  <include location="../bitcredit.qrc"/>
 </resources>
 <connections>
  <connection>
   <sender>buttonBox</sender>
   <signal>accepted()</signal>
   <receiver>Intro</receiver>
   <slot>accept()</slot>
   <hints>
    <hint type="sourcelabel">
     <x>20</x>
     <y>20</y>
    </hint>
    <hint type="destinationlabel">
     <x>20</x>
     <y>20</y>
    </hint>
   </hints>
  </connection>
  <connection>
   <sender>buttonBox</sender>
   <signal>rejected()</signal>
   <receiver>Intro</receiver>
   <slot>reject()</slot>
   <hints>
    <hint type="sourcelabel">
     <x>20</x>
     <y>20</y>
    </hint>
    <hint type="destinationlabel">
     <x>20</x>
     <y>20</y>
    </hint>
   </hints>
  </connection>
 </connections>
</ui><|MERGE_RESOLUTION|>--- conflicted
+++ resolved
@@ -7,17 +7,12 @@
     <x>0</x>
     <y>0</y>
     <width>730</width>
-<<<<<<< HEAD
     <height>600</height>
-=======
-    <height>450</height>
->>>>>>> 2c3fa6ee
    </rect>
   </property>
   <property name="windowTitle">
    <string>Welcome</string>
   </property>
-<<<<<<< HEAD
   <layout class="QVBoxLayout" name="verticalLayout">
    <item>
     <widget class="QLabel" name="label_2">
@@ -288,267 +283,6 @@
     </widget>
    </item>
   </layout>
-=======
-  <widget class="QLabel" name="label_2">
-   <property name="geometry">
-    <rect>
-     <x>9</x>
-     <y>9</y>
-     <width>712</width>
-     <height>17</height>
-    </rect>
-   </property>
-   <property name="styleSheet">
-    <string notr="true">QLabel { font-style:italic; }</string>
-   </property>
-   <property name="text">
-    <string>Welcome to Bitcredit Core.</string>
-   </property>
-   <property name="wordWrap">
-    <bool>true</bool>
-   </property>
-  </widget>
-  <widget class="QLabel" name="label_4">
-   <property name="geometry">
-    <rect>
-     <x>9</x>
-     <y>32</y>
-     <width>712</width>
-     <height>17</height>
-    </rect>
-   </property>
-   <property name="text">
-    <string>As this is the first time the program is launched, you can choose where Bitcredit Core will store its data.</string>
-   </property>
-   <property name="wordWrap">
-    <bool>true</bool>
-   </property>
-  </widget>
-  <widget class="QLabel" name="sizeWarningLabel">
-   <property name="geometry">
-    <rect>
-     <x>9</x>
-     <y>55</y>
-     <width>712</width>
-     <height>33</height>
-    </rect>
-   </property>
-   <property name="text">
-    <string>Bitcredit Core will download and store a copy of the Bitcredit block chain. At least %1GB of data will be stored in this directory, and it will grow over time. The wallet will also be stored in this directory.</string>
-   </property>
-   <property name="wordWrap">
-    <bool>true</bool>
-   </property>
-  </widget>
-  <widget class="QRadioButton" name="dataDirDefault">
-   <property name="geometry">
-    <rect>
-     <x>9</x>
-     <y>94</y>
-     <width>209</width>
-     <height>22</height>
-    </rect>
-   </property>
-   <property name="text">
-    <string>Use the default data directory</string>
-   </property>
-  </widget>
-  <widget class="QRadioButton" name="dataDirCustom">
-   <property name="geometry">
-    <rect>
-     <x>9</x>
-     <y>122</y>
-     <width>201</width>
-     <height>22</height>
-    </rect>
-   </property>
-   <property name="text">
-    <string>Use a custom data directory:</string>
-   </property>
-  </widget>
-  <widget class="QFrame" name="frame">
-   <property name="geometry">
-    <rect>
-     <x>10</x>
-     <y>250</y>
-     <width>712</width>
-     <height>148</height>
-    </rect>
-   </property>
-   <property name="minimumSize">
-    <size>
-     <width>0</width>
-     <height>148</height>
-    </size>
-   </property>
-   <property name="frameShape">
-    <enum>QFrame::StyledPanel</enum>
-   </property>
-   <property name="frameShadow">
-    <enum>QFrame::Raised</enum>
-   </property>
-   <widget class="QLabel" name="label">
-    <property name="geometry">
-     <rect>
-      <x>10</x>
-      <y>10</y>
-      <width>261</width>
-      <height>113</height>
-     </rect>
-    </property>
-    <property name="maximumSize">
-     <size>
-      <width>400</width>
-      <height>16777215</height>
-     </size>
-    </property>
-    <property name="text">
-     <string>&lt;html&gt;&lt;head/&gt;&lt;body&gt;&lt;p&gt;If you are new to Bitcredit, or just want some assistance, you can click on the About Bitcredit button in the wallet to view tutorials and find help:&lt;/p&gt;&lt;/body&gt;&lt;/html&gt;</string>
-    </property>
-    <property name="alignment">
-     <set>Qt::AlignCenter</set>
-    </property>
-    <property name="wordWrap">
-     <bool>true</bool>
-    </property>
-   </widget>
-   <widget class="QLabel" name="label_3">
-    <property name="geometry">
-     <rect>
-      <x>290</x>
-      <y>10</y>
-      <width>413</width>
-      <height>128</height>
-     </rect>
-    </property>
-    <property name="sizePolicy">
-     <sizepolicy hsizetype="Fixed" vsizetype="Preferred">
-      <horstretch>0</horstretch>
-      <verstretch>0</verstretch>
-     </sizepolicy>
-    </property>
-    <property name="text">
-     <string/>
-    </property>
-    <property name="pixmap">
-     <pixmap resource="../bitcredit.qrc">:/images/intro</pixmap>
-    </property>
-    <property name="scaledContents">
-     <bool>true</bool>
-    </property>
-   </widget>
-  </widget>
-  <widget class="QDialogButtonBox" name="buttonBox">
-   <property name="geometry">
-    <rect>
-     <x>540</x>
-     <y>412</y>
-     <width>176</width>
-     <height>27</height>
-    </rect>
-   </property>
-   <property name="orientation">
-    <enum>Qt::Horizontal</enum>
-   </property>
-   <property name="standardButtons">
-    <set>QDialogButtonBox::Cancel|QDialogButtonBox::Ok</set>
-   </property>
-  </widget>
-  <widget class="QLabel" name="freeSpace">
-   <property name="geometry">
-    <rect>
-     <x>20</x>
-     <y>190</y>
-     <width>351</width>
-     <height>16</height>
-    </rect>
-   </property>
-   <property name="sizePolicy">
-    <sizepolicy hsizetype="Preferred" vsizetype="Expanding">
-     <horstretch>1</horstretch>
-     <verstretch>0</verstretch>
-    </sizepolicy>
-   </property>
-   <property name="maximumSize">
-    <size>
-     <width>16777215</width>
-     <height>50</height>
-    </size>
-   </property>
-   <property name="text">
-    <string/>
-   </property>
-   <property name="wordWrap">
-    <bool>true</bool>
-   </property>
-  </widget>
-  <widget class="QLabel" name="errorMessage">
-   <property name="geometry">
-    <rect>
-     <x>20</x>
-     <y>220</y>
-     <width>381</width>
-     <height>16</height>
-    </rect>
-   </property>
-   <property name="sizePolicy">
-    <sizepolicy hsizetype="Preferred" vsizetype="Expanding">
-     <horstretch>0</horstretch>
-     <verstretch>0</verstretch>
-    </sizepolicy>
-   </property>
-   <property name="maximumSize">
-    <size>
-     <width>16777215</width>
-     <height>50</height>
-    </size>
-   </property>
-   <property name="textFormat">
-    <enum>Qt::RichText</enum>
-   </property>
-   <property name="wordWrap">
-    <bool>true</bool>
-   </property>
-  </widget>
-  <widget class="QLineEdit" name="dataDirectory">
-   <property name="geometry">
-    <rect>
-     <x>10</x>
-     <y>150</y>
-     <width>381</width>
-     <height>27</height>
-    </rect>
-   </property>
-  </widget>
-  <widget class="QPushButton" name="ellipsisButton">
-   <property name="geometry">
-    <rect>
-     <x>400</x>
-     <y>150</y>
-     <width>30</width>
-     <height>27</height>
-    </rect>
-   </property>
-   <property name="sizePolicy">
-    <sizepolicy hsizetype="Minimum" vsizetype="Fixed">
-     <horstretch>0</horstretch>
-     <verstretch>0</verstretch>
-    </sizepolicy>
-   </property>
-   <property name="maximumSize">
-    <size>
-     <width>30</width>
-     <height>16777215</height>
-    </size>
-   </property>
-   <property name="text">
-    <string notr="true">…</string>
-   </property>
-   <property name="autoDefault">
-    <bool>false</bool>
-   </property>
-  </widget>
->>>>>>> 2c3fa6ee
  </widget>
  <resources>
   <include location="../bitcredit.qrc"/>
